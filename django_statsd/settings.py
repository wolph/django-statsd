--- conflicted
+++ resolved
@@ -38,13 +38,9 @@
 
 #: Statsd sample rate, lowering this decreases the (random) odds of actually
 #: submitting the data. Between 0 and 1 where 1 means always
-<<<<<<< HEAD
-STATSD_SAMPLE_RATE = get_setting('STATSD_SAMPLE_RATE', 1.0)
-=======
 STATSD_SAMPLE_RATE = get_setting('STATSD_SAMPLE_RATE', 1.0)
 
 #: List of regexp to ignore views.
 STATSD_VIEWS_TO_SKIP = get_setting('STATSD_VIEWS_TO_SKIP', [
     r'django.contrib.admin',
-])
->>>>>>> 6eb46ca4
+])